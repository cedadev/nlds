--- conflicted
+++ resolved
@@ -67,17 +67,10 @@
     stat_options: Optional[StatBody] = None,
 ):
     # create the message dictionary
-<<<<<<< HEAD
-    search_api_action = api_action
-    api_action = f"{RK.STAT}"  # this is overwriting the api_action we want to
-    # filter on, so we have saved it above - we will
-    # put it in the META section of the message
-=======
     search_api_action = stat_options.api_action
     api_action = f"{RK.STAT}"   # this is overwriting the api_action we want to
                                 # filter on, so we have saved it above - we will
                                 # put it in the META section of the message
->>>>>>> ee5e51db
 
     # Validate state at this point.
     states = []
