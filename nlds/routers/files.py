# encoding: utf-8
"""

"""
__author__ = 'Neil Massey and Jack Leland'
__date__ = '30 Nov 2021'
__copyright__ = 'Copyright 2021 United Kingdom Research and Innovation'
__license__ = 'BSD - see LICENSE file in top-level package directory'
__contact__ = 'neil.massey@stfc.ac.uk'

from fastapi import Depends, APIRouter, status, Query
from fastapi.exceptions import HTTPException
from fastapi.responses import JSONResponse
from pydantic import BaseModel

from uuid import UUID
from typing import Optional, List

from ..errors import ResponseError
from ..authenticators.authenticate_methods import authenticate_token, \
                                                  authenticate_group, \
                                                  authenticate_user
from .routing_methods import rabbit_publish_response
from ..utils.constants import GET, GETLIST, PUT, POST, DELETE

router = APIRouter()

# uuid (for testing)
# 3fa85f64-5717-4562-b3fc-2c963f66afa6

class FileList(BaseModel):
    filelist: List[str]

    class Config:
        schema_extra = {
            "example": {
                "filelist": [
                "/datacentre/archvol5/qb139/archive/spot-9693-piControl/r1i1p1f1/Amon/tasmin/gn/files/d20190628/tasmin_Amon_HadGEM3-GC31-LL_piControl_r1i1p1f1_gn_185001-194912.nc",
                "/datacentre/archvol5/qb139/archive/spot-9693-piControl/r1i1p1f1/Amon/tasmin/gn/files/d20190628/tasmin_Amon_HadGEM3-GC31-LL_piControl_r1i1p1f1_gn_195001-204912.nc",
                "/datacentre/archvol5/qb139/archive/spot-9693-piControl/r1i1p1f1/Amon/tasmin/gn/files/d20190628/tasmin_Amon_HadGEM3-GC31-LL_piControl_r1i1p1f1_gn_205001-214912.nc",
                "/datacentre/archvol5/qb139/archive/spot-9693-piControl/r1i1p1f1/Amon/tasmin/gn/files/d20190628/tasmin_Amon_HadGEM3-GC31-LL_piControl_r1i1p1f1_gn_215001-224912.nc",
                "/datacentre/archvol5/qb139/archive/spot-9693-piControl/r1i1p1f1/Amon/tasmin/gn/files/d20190628/tasmin_Amon_HadGEM3-GC31-LL_piControl_r1i1p1f1_gn_225001-234912.nc"
                ]
            }
        }

    def to_str(self) -> str:
        return ",".join(*self.filelist)


class FileResponse(BaseModel):
    uuid: UUID
    msg: str


############################ GET METHOD ############################
@router.get("/",
            status_code = status.HTTP_202_ACCEPTED,
            responses = {
                status.HTTP_202_ACCEPTED: {"model" : FileResponse},
                status.HTTP_400_BAD_REQUEST: {"model" : ResponseError},
                status.HTTP_401_UNAUTHORIZED: {"model" : ResponseError},
                status.HTTP_403_FORBIDDEN: {"model" : ResponseError},
                status.HTTP_404_NOT_FOUND: {"model" : ResponseError}
            }
        )
async def get(transaction_id: UUID,
              token: str = Depends(authenticate_token),
              user: str = Depends(authenticate_user),
              group: str = Depends(authenticate_group),
              filepath: str = None
              ):

    # validate filepath and filelist - one or the other has to exist
    if not filepath:
        response_error = ResponseError(
                loc = ["files", "get"],
                msg = "filepath not supplied.",
                type = "Incomplete request."
            )
        raise HTTPException(
            status_code = status.HTTP_400_BAD_REQUEST,
            detail = response_error.json()
        )
    # return response, transaction id accepted for processing
    response = FileResponse(
        uuid = transaction_id,
        msg = (f"GET transaction with id {transaction_id} accepted for "
                "processing.")
    )
    rabbit_publish_response("nlds.route.get", transaction_id, user, group, 
                            filepath)

    return JSONResponse(status_code = status.HTTP_202_ACCEPTED,
                        content = response.json())


############################ GET LIST METHOD ########################
@router.put("/getlist",
            status_code = status.HTTP_202_ACCEPTED,
            responses = {
                status.HTTP_202_ACCEPTED: {"model" : FileResponse},
                status.HTTP_400_BAD_REQUEST: {"model" : ResponseError},
                status.HTTP_401_UNAUTHORIZED: {"model" : ResponseError},
                status.HTTP_403_FORBIDDEN: {"model" : ResponseError},
                status.HTTP_404_NOT_FOUND: {"model" : ResponseError}
            }
        )
async def put(transaction_id: UUID,
              filelist: FileList,
              token: str = Depends(authenticate_token),
              user: str = Depends(authenticate_user),
              group: str = Depends(authenticate_group)):

    # validate filepath and filelist - one or the other has to exist
    if not filelist:
        response_error = ResponseError(
                loc = ["files", "getlist"],
                msg = "filelist not supplied.",
                type = "Incomplete request."
            )
        raise HTTPException(
            status_code = status.HTTP_400_BAD_REQUEST,
            detail = response_error.json()
        )
<<<<<<< HEAD
=======
    
>>>>>>> a9727ff6
    # return response, transaction id accepted for processing
    response = FileResponse(
        uuid = transaction_id,
        msg = (f"GETLIST transaction with id {transaction_id} accepted for "
                "processing.")
    )
    rabbit_publish_response("nlds.route.getlist", transaction_id, user, group,
                            filelist.to_str())

    return JSONResponse(status_code = status.HTTP_202_ACCEPTED,
                        content = response.json())


############################ PUT METHOD ############################
@router.put("/",
            status_code = status.HTTP_202_ACCEPTED,
            responses = {
                status.HTTP_202_ACCEPTED: {"model" : FileResponse},
                status.HTTP_400_BAD_REQUEST: {"model" : ResponseError},
                status.HTTP_401_UNAUTHORIZED: {"model" : ResponseError},
                status.HTTP_403_FORBIDDEN: {"model" : ResponseError},
                status.HTTP_404_NOT_FOUND: {"model" : ResponseError}
            }
        )
async def put(transaction_id: UUID,
              token: str = Depends(authenticate_token),
              user: str = Depends(authenticate_user),
              group: str = Depends(authenticate_group),
              filepath: Optional[str]=None,
              filelist: Optional[FileList]=None
              ):

    # validate filepath and filelist - one or the other has to exist
    if not filepath and not filelist:
        response_error = ResponseError(
            loc = ["files", "put"],
            msg = ("filepath and filelist are both empty.  Either (but not "
                   "both) must be supplied."),
            type = "Resources not found."
        )
        raise HTTPException(
            status_code = status.HTTP_400_BAD_REQUEST,
            detail = response_error.json()
        )
    # validate filepath and filelist - only one must exist
    if filepath and filelist:
        response_error = ResponseError(
            loc = ["files", "put"],
            msg = ("filepath and filelist both exist.  Only one must be "
                   "supplied"),
            type = "Conflicting resources found."
        )
        raise HTTPException(
            status_code = status.HTTP_400_BAD_REQUEST,
            detail = response_error.json()
        )

    contents = filepath if not filelist else filelist

    # return response, transaction id accepted for processing
    response = FileResponse(
        uuid = transaction_id,
        msg = (f"PUT transaction with id {transaction_id} accepted for "
                "processing.")
    )
    rabbit_publish_response("nlds.route.put", transaction_id, user, group,
                            contents)
    
    return JSONResponse(status_code = status.HTTP_202_ACCEPTED,
                        content = response.json())


@router.post("/")
async def post():
    return {}


@router.delete("/")
async def delete():
    return {}<|MERGE_RESOLUTION|>--- conflicted
+++ resolved
@@ -123,10 +123,6 @@
             status_code = status.HTTP_400_BAD_REQUEST,
             detail = response_error.json()
         )
-<<<<<<< HEAD
-=======
-    
->>>>>>> a9727ff6
     # return response, transaction id accepted for processing
     response = FileResponse(
         uuid = transaction_id,
