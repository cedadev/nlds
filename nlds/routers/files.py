--- conflicted
+++ resolved
@@ -101,11 +101,7 @@
     response = FileResponse(
         uuid = transaction_id,
         msg = (f"GET transaction with transaction_id:{transaction_id} and "
-<<<<<<< HEAD
-               f"job label:{job_label} accepted for processing.")
-=======
                f"job_label:{job_label} accepted for processing.")
->>>>>>> d914f54d
     )
     contents = [filepath, ]
     # create the message dictionary - do this here now as it's more transparent
