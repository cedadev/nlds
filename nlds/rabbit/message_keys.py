# encoding: utf-8
"""
message_keys.py
"""
__author__ = "Neil Massey and Jack Leland"
__date__ = "08 Apr 2024"
__copyright__ = "Copyright 2024 United Kingdom Research and Innovation"
__license__ = "BSD - see LICENSE file in top-level package directory"
__contact__ = "neil.massey@stfc.ac.uk"

# Refactored message keys into their own file

# Message json sections
DETAILS = "details"
ID = "id"
TRANSACT_ID = "transaction_id"
TIMESTAMP = "timestamp"
USER = "user"
GROUP = "group"
GROUPALL = "groupall"
TARGET = "target"
ROUTE = "route"
ERROR = "error"
TENANCY = "tenancy"
ACCESS_KEY = "access_key"
SECRET_KEY = "secret_key"
TOKEN = "token"
API_ACTION = "api_action"
EXCLUDE_API_ACTION = "exclude_api_action"
JOB_LABEL = "job_label"
DATA = "data"
FILELIST = "filelist"
TRANSACTIONS = "transactions"
LOG_TARGET = "log_target"
LOG_MESSAGE = "log_message"
META = "meta"
NEW_META = "new_meta"
LABEL = "label"
TAG = "tag"
DEL_TAG = "del_tag"
PATH = "path"
REGEX = "regex"
HOLDING_ID = "holding_id"
HOLDING_LIST = "holdings"
STATE = "state"
SUB_ID = "sub_id"
FAILURE = "failure"
USER_QUERY = "user_query"
GROUP_QUERY = "group_query"
RECORD_LIST = "records"
WARNING = "warning"
TAPE_URL = "tape_url"
TAPE_POOL = "tape_pool"
AGGREGATION_ID = "aggregation_id"
CHECKSUM = "checksum"
TARFILE = "tarfile"
PREPARE_ID = "prepare_id"
STORAGE_LOCATIONS = "storage_locations"
STORAGE_COUNT = "storage_count"
TYPE = "type"
TYPE_STANDARD = "standard"
TYPE_LOG = "log"
OBJECT_STORAGE = "OBJECT_STORAGE"
TAPE = "TAPE"
<<<<<<< HEAD
QUOTA = "quota"
DISKSPACE = "diskspace"
=======
LIMIT = "limit"
DESCENDING = "descending"
>>>>>>> ee5e51db
<|MERGE_RESOLUTION|>--- conflicted
+++ resolved
@@ -62,10 +62,7 @@
 TYPE_LOG = "log"
 OBJECT_STORAGE = "OBJECT_STORAGE"
 TAPE = "TAPE"
-<<<<<<< HEAD
 QUOTA = "quota"
 DISKSPACE = "diskspace"
-=======
 LIMIT = "limit"
-DESCENDING = "descending"
->>>>>>> ee5e51db
+DESCENDING = "descending"