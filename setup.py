import os
from setuptools import setup, find_packages

with open(os.path.join(os.path.dirname(__file__), 'README.md')) as readme:
    README = readme.read()

# allow setup.py to be run from any path
os.chdir(os.path.normpath(os.path.join(os.path.abspath(__file__), os.pardir)))

setup(
    name='nlds',
    version='0.0.2',
    packages=find_packages(),
    install_requires=[
        'fastapi',
        'uvicorn',
        'requests',
        'retry',
        'pika',
        'minio',
        'sqlalchemy'
    ],
    include_package_data=True,
    package_data={
        'nlds': ['templates/*'],
        'nlds_processors': ['templates/*.j2'],
        'scripts': ['*'],
    },
    license='LICENSE.txt',  # example license
    description=('REST-API server for CEDA Near-Line Data Store'),
    long_description=README,
    url='http://www.ceda.ac.uk/',
    author='Neil Massey',
    author_email='neil.massey@stfc.ac.uk',
    classifiers=[
        'Environment :: Web Environment',
        'Framework :: RestAPI',
        'Intended Audience :: Developers',
        'License :: OSI Approved :: BSD License',
        'Operating System :: OS Independent',
        'Programming Language :: Python',
        'Programming Language :: Python :: 3',
        'Programming Language :: Python :: 3.9',
        'Programming Language :: Python :: 3.10',
        'Programming Language :: Python :: 3.11',
        'Topic :: Internet :: WWW/HTTP',
        'Topic :: Internet :: WWW/HTTP :: Dynamic Content',
    ],
    entry_points = {
        'console_scripts': [
            'nlds_q=nlds_processors.nlds_worker:main',
            'catalog_q=nlds_processors.catalog.catalog_worker:main',
            'index_q=nlds_processors.index:main',
            'monitor_q=nlds_processors.monitor.monitor_worker:main',
            'transfer_put_q=nlds_processors.transferers.put_transfer:main',
            'transfer_get_q=nlds_processors.transferers.get_transfer:main',
            'transfer_del_q=nlds_processors.transferers.del_transfer:main',
            'logging_q=nlds_processors.logger:main',
            'archive_put_q=nlds_processors.archiver.archive_put:main',
            'archive_get_q=nlds_processors.archiver.archive_get:main',
<<<<<<< HEAD
            'archive_del_q=nlds_processors.archiver.archive_del:main',
            'send_archive_next=scripts.send_archive_next:send_archive_next',
=======
            'send_archive_next=nlds_processors.archiver.send_archive_next:send_archive_next',
>>>>>>> 8e216a7d
        ],
    }
)<|MERGE_RESOLUTION|>--- conflicted
+++ resolved
@@ -58,12 +58,8 @@
             'logging_q=nlds_processors.logger:main',
             'archive_put_q=nlds_processors.archiver.archive_put:main',
             'archive_get_q=nlds_processors.archiver.archive_get:main',
-<<<<<<< HEAD
             'archive_del_q=nlds_processors.archiver.archive_del:main',
-            'send_archive_next=scripts.send_archive_next:send_archive_next',
-=======
             'send_archive_next=nlds_processors.archiver.send_archive_next:send_archive_next',
->>>>>>> 8e216a7d
         ],
     }
 )