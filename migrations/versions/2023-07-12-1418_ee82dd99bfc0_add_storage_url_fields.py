"""add storage url fields

Revision ID: ee82dd99bfc0
Revises: bf09ce0d6899
Create Date: 2023-07-12 14:18:22.105227

"""

from typing import List

from alembic import op
import sqlalchemy as sa
from sqlalchemy import (
    Integer,
    String,
    Column,
    DateTime,
    Enum,
    BigInteger,
    UniqueConstraint,
)
from sqlalchemy import ForeignKey
from sqlalchemy.orm import declarative_base, Session, relationship
from sqlalchemy.sql.expression import text

from nlds_processors.catalog.catalog_models import Storage
from nlds_processors.catalog.catalog_worker import CatalogConsumer
from nlds_processors.transfer.put_transfer import PutTransferConsumer
from nlds_processors.transfer.get_transfer import GetTransferConsumer
from nlds_processors.archive.s3_to_tarfile_tape import S3ToTarfileTape
<<<<<<< HEAD

# Import archive consumers, some of which import xrootd and may break on
=======
# Import archive consumers, some of which import xrootd and may break on 
>>>>>>> 7b449c31
# unprepared environments
try:
    from nlds_processors.archive.archive_get import GetArchiveConsumer
    from nlds_processors.archive.archive_put import PutArchiveConsumer
except ModuleNotFoundError:
    PutArchiveConsumer = None
    GetArchiveConsumer = None
from nlds.details import PathType
from nlds.errors import MessageError
from typing import Tuple

# revision identifiers, used by Alembic.
revision = "ee82dd99bfc0"
down_revision = "bf09ce0d6899"
branch_labels = None
depends_on = None

# recreating table declarations here so this revision isn't broken by importing
# future updates to these tables. Use a separate base from the one used by the
# catalog
Base = declarative_base()
_DEFAULT_URL = "placeholder"


class Holding(Base):
    """Class containing the details of a Holding - i.e. a batch"""

    __tablename__ = "holding"
    # primary key / integer id / batch id
    id = Column(Integer, primary_key=True)
    # label - either supplied by user or derived from first transaction_id
    label = Column(String, nullable=False, index=True)
    # user who owns this holding
    user = Column(String, nullable=False)
    # group who owns this holding
    group = Column(String, nullable=False)
    # relationship for tags (One to many)
    tags = relationship("Tag", backref="holding", cascade="delete, delete-orphan")
    # relationship for transactions (One to many)
    transactions = relationship("Transaction", cascade="delete, delete-orphan")
    # label must be unique per user
    __table_args__ = (UniqueConstraint("label", "user"),)

    # return the tags as a dictionary
    def get_tags(self):
        tags = {}
        for t in self.tags:
            tags[t.key] = t.value
        return tags

    # return the transaction ids as a list
    def get_transaction_ids(self):
        t_ids = []
        for t in self.transactions:
            t_ids.append(t.transaction_id)
        return t_ids


class Transaction(Base):
    """Class containing details of a transaction.  Note that a holding can
    consist of many transactions."""

    __tablename__ = "transaction"
    # primay key / integer id
    id = Column(Integer, primary_key=True)
    # transaction id - this will be the String of the UUID
    transaction_id = Column(String, nullable=False, index=True)
    # date and time of ingest / adding to catalogue
    ingest_time = Column(DateTime)
    # relationship for files (One to many)
    files = relationship("File", cascade="delete, delete-orphan")
    # holding id as ForeignKey "Parent"
    holding_id = Column(Integer, ForeignKey("holding.id"), index=True, nullable=False)


class Tag(Base):
    """Class containing the details of a Tag that can be assigned to a Holding"""

    __tablename__ = "tag"
    # primary key
    id = Column(Integer, primary_key=True)
    # key:value tags - key should be unique per holding_id
    key = Column(String)
    value = Column(String)
    # holding id as ForeignKey "Parent"
    holding_id = Column(Integer, ForeignKey("holding.id"), index=True, nullable=False)

    __table_args__ = (UniqueConstraint("key", "holding_id"),)


class File(Base):
    """Class containing the details of a single File"""

    __tablename__ = "file"
    # primary key / integer id
    id = Column(Integer, primary_key=True)
    # transaction id as ForeignKey "Parent"
    transaction_id = Column(
        Integer, ForeignKey("transaction.id"), index=True, nullable=False
    )
    # original path on POSIX disk - this should be unique per holding
    original_path = Column(String)
    # PathType, same as the nlds.details.PathType enum
    path_type = Column(Enum(PathType))
    # path to the link
    link_path = Column(String)
    # file size, in bytes
    size = Column(BigInteger)
    # user name file belongs to
    user = Column(Integer)
    # user group file belongs to
    group = Column(Integer)
    # unix style file permissions
    file_permissions = Column(Integer)

    # relationship for location (one to many)
    location = relationship("Location", cascade="delete, delete-orphan")
    # relationship for checksum (one to one)
    checksum = relationship("Checksum", cascade="delete, delete-orphan")


class Location(Base):
    """Class containing the location on NLDS of a single File"""

    __tablename__ = "location"
    # primary key / integer id
    id = Column(Integer, primary_key=True)
    # storage type = OBJECT_STORAGE | TAPE
    storage_type = Column(Enum(Storage))
    # scheme / protocol from the url
    url_scheme = Column(String, nullable=False)
    # network location from the url
    url_netloc = Column(String, nullable=False)
    # root of the file on the storage (bucket on object storage)
    root = Column(String, nullable=False)
    # path of the file on the storage
    path = Column(String, nullable=False)
    # last time the file was accessed
    access_time = Column(DateTime)
    # file id as ForeignKey "Parent"
    file_id = Column(Integer, ForeignKey("file.id"), index=True, nullable=False)
    aggregation_id = Column(
        Integer, ForeignKey("aggregation.id"), index=True, nullable=True
    )


class Checksum(Base):
    """Class containing checksum and algorithm used to calculate checksum"""

    __tablename__ = "checksum"
    # primary key / integer id
    id = Column(Integer, primary_key=True)
    # checksum
    checksum = Column(String, nullable=False)
    # checksum method / algorithm
    algorithm = Column(String, nullable=False)
    # file id as ForeignKey "Parent" (one to many)
    file_id = Column(Integer, ForeignKey("file.id"), index=True, nullable=False)
    # checksum must be unique per algorithm
    __table_args__ = (UniqueConstraint("checksum", "algorithm"),)


class Aggregation(Base):
    """Class containing the details of file aggregations made for writing files
    to tape (specifically CTA) as tars"""

    __tablename__ = "aggregation"
    # primary key / integer id
    id = Column(Integer, primary_key=True)
    # The name of the tarfile on tape
    tarname = Column(String, nullable=False)
    # checksum
    checksum = Column(String, nullable=False)
    # checksum method / algorithm
    algorithm = Column(String, nullable=False)

    # relationship for location (one to many)
    location = relationship("Location", cascade="delete, delete-orphan")


def upgrade(engine_name: str) -> None:
    globals()["upgrade_%s" % engine_name]()


def downgrade(engine_name: str) -> None:
    globals()["downgrade_%s" % engine_name]()


def find_default_url(consumer_priority_list: List, default_url: str = _DEFAULT_URL):
    """As we could be migrating the database from either a local development
    environment or from a live or semi-live deployment, we should be checking
    pretty thoroughly through consumer configs to find a value for the tenancy.
    This function checks through a priority-ordered list of consumers for
    default url information to use, as it's entirely possible to have been
    missed off from where it should be (in the catalog_consumer) in a
    #development environment.
    """
    for consumer_type, tenancy_label in consumer_priority_list:
        # May not have required packages on machine so skip if it's not been
        # imported properly
        if consumer_type is None:
            continue
        # Attempt to make the consumer
        consumer = consumer_type()
        try:
            # Attempt to extract the relevant url from the consumer config.
            url = consumer.consumer_config[tenancy_label]
        except KeyError:
            url = None
        # If we have found any specified value we exit the loop here.
        if url is not None:
            return url
    # Return the default otherwise.
    return default_url


# pasted this in to avoid importing XRootD via S3ToTarfileTape
class ArchiveError(Exception):
    pass


class S3StreamError(MessageError):
    pass


def _split_tape_url(tape_url: str) -> Tuple[str]:
    """Split the tape URL into the server and base directory"""
    # Verify tape url is valid
    tape_url_parts = tape_url.split("//")
    if not (len(tape_url_parts) == 3 and tape_url_parts[0] == "root:"):
        raise S3StreamError(
            "Tape URL given was invalid. Must be of the "
            "form: root://{server}//{archive/path}, was "
            f"given as {tape_url}."
        )
    _, server, base_dir = tape_url_parts
    # prepend a slash onto the base_dir so it can directly be used to make
    # directories with the pyxrootd client

    return server, f"/{base_dir}"


def find_default_tape_url():
    """Wrapper around find_default_url with predefined consumer_priority_list
    for tenancy finding."""
    # Fewer places we can look in for the tape_url
    consumer_priority_list = [
        (CatalogConsumer, "default_tape_url"),
        (PutArchiveConsumer, "tape_url"),
        (GetArchiveConsumer, "tape_url"),
    ]
    tape_url = find_default_url(consumer_priority_list)
    try:
        netloc = "/".join(S3ToTarfileTape._split_tape_url(tape_url))
    except ArchiveError:
        netloc = tape_url
    return "root", netloc


def find_default_tenancy_url():
    """Wrapper around find_default_url with predefined consumer_priority_list
    for tenancy finding."""
    consumer_priority_list = [
        (CatalogConsumer, "default_tenancy"),
        (PutTransferConsumer, "tenancy"),
        (GetTransferConsumer, "tenancy"),
        (PutArchiveConsumer, "tenancy"),
        (GetArchiveConsumer, "tenancy"),
    ]
    return "http", find_default_url(consumer_priority_list)


def upgrade_catalog() -> None:
    # Try to find a relevant value defined in one of the consumer configs.
    _tenancy_scheme, _tenancy_netloc = find_default_tenancy_url()
    _tape_scheme, _tape_netloc = find_default_tape_url()

    # Do initial schema migration with a placeholder value as default
    op.add_column(
        "location",
        sa.Column(
            "url_scheme",
            sa.String(),
            nullable=True,
            # server_default=text(_DEFAULT_URL)
        ),
    )
    op.add_column(
        "location",
        sa.Column(
            "url_netloc",
            sa.String(),
            nullable=True,
            # server_default=text(_DEFAULT_URL)
        ),
    )

    # Make a session to iterate over the data and make necessary changes.
    session = Session(bind=op.get_bind())

    # Get object store locations and change each url
    objstore_locs = (
        session.query(Location)
        .filter(Location.storage_type == Storage.OBJECT_STORAGE)
        .all()
    )
    for loc in objstore_locs:
        loc.url_netloc = _tenancy_netloc
        loc.url_scheme = _tenancy_scheme

    # Similarly now get all the tape locations and update each url
    tape_locs = (
        session.query(Location).filter(Location.storage_type == Storage.TAPE).all()
    )
    for loc in tape_locs:
        loc.url_netloc = _tape_netloc
        loc.url_scheme = _tape_scheme

    # Commit changes to db
    session.commit()

    # Here, we wrap in a batch context manager so SQLite can be migrated/altered
    # too (see https://alembic.sqlalchemy.org/en/latest/batch.html for details)
    with op.batch_alter_table("location") as bop:
        # Remove the server_default from both new columns.
        bop.alter_column(
            "url_scheme",
            existing_server_default=None,
            nullable=False,
            existing_type=sa.String(),
        )
        bop.alter_column(
            "url_netloc",
            existing_server_default=None,
            nullable=False,
            existing_type=sa.String(),
        )


def downgrade_catalog() -> None:
    # Start a batch alter to remove the url columns
    with op.batch_alter_table("location") as bop:
        bop.drop_column("url_netloc")
        bop.drop_column("url_scheme")


def upgrade_monitor() -> None:
    pass


def downgrade_monitor() -> None:
    pass<|MERGE_RESOLUTION|>--- conflicted
+++ resolved
@@ -28,12 +28,7 @@
 from nlds_processors.transfer.put_transfer import PutTransferConsumer
 from nlds_processors.transfer.get_transfer import GetTransferConsumer
 from nlds_processors.archive.s3_to_tarfile_tape import S3ToTarfileTape
-<<<<<<< HEAD
-
-# Import archive consumers, some of which import xrootd and may break on
-=======
 # Import archive consumers, some of which import xrootd and may break on 
->>>>>>> 7b449c31
 # unprepared environments
 try:
     from nlds_processors.archive.archive_get import GetArchiveConsumer
