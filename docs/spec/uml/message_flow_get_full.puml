@startuml message_flow_get_full
skinparam participantFontSize 16
skinparam participantFontName Futura

skinparam queueFontSize 16
skinparam queueFontName Futura

skinparam actorFontSize 16
skinparam actorFontName Futura

skinparam collectionsFontSize 16
skinparam collectionsFontName Futura

skinparam DatabaseFontSize 16
skinparam DatabaseFontName Futura

actor user as "User"
participant client as "Client"
participant server as "API server"
participant wex as "Exchange"

queue qw as "NLDS Q" #lightgrey
note over qw
    topic=""nlds-api.route.*""
end note
collections work as "NLDS\nWorker" #lightgrey

queue qc as "Catalog Q" #springgreen
collections catalog_get as "Catalog" #springgreen
database catalog_db as "Catalog DB" #springgreen
note over qc
    topic=""*.catalog-get.*""
end note

queue qt as "Transfer Get Q" #gold
note over qt
    topic=""*.transfer-get.*""
end note
collections transfer_get as "Transfer Get" #gold

participant obj as "Object\nStore" #GhostWhite

queue qag as "Archive Get Q" #MistyRose
note over qag
    topic = nlds-api.archive-get.*
end note
collections archive_gets as "Archive Get" #MistyRose

participant tape as "Tape" #GhostWhite

user -> client : ""GET(filelist,target,\n\tuser,group,id)""

activate client
client -> server : ""GET(filelist,target,\n\tuser,group,id)""
deactivate client

activate server
server -> wex : key=""nlds-api.route.get""
deactivate server

activate wex
wex -> qw : key=""nlds-api.route.get""
deactivate wex

activate qw
qw -> work : key=""nlds-api.route.get""
deactivate qw

activate work
work -> wex : key=""nlds-api.catalog-get.start""
deactivate work

activate wex
wex -> qc : key=""nlds-api.catalog-get.start""
deactivate wex

activate qc
qc -> catalog_get : key=""nlds-api.catalog-get.start""
deactivate qc
note right of qc
    (*) here will match the calling
    application.
    `nlds-api` in this case.
end note

activate catalog_get
loop #SpringGreen for file in //filelist//
    catalog_get -> catalog_db : get file record from catalog holding
    catalog_db -> catalog_get
    alt #LightGreen the file exists on the object storage
        catalog_get->catalog_get : add file record to //transfer_list//
    else else
        alt #MintCream the file exists on the tape
            catalog_get->catalog_get : add file record to //archive_list//
        else else
            catalog_get->catalog_get : add file record to //failed_list//
        end
    end
end
loop #LightPink for file in //archive_list//
    catalog_get -> catalog_db : get //aggregation// record from catalog
    catalog_db -> catalog_get 
    alt #MistyRose catalog configured for full unpack?
        loop #FFF8F8 for location in //aggregation//
            catalog_get->catalog_db: add TAPE Location to catalog
            catalog_get->catalog_get: add //aggregation//: //location// to //retrieval_dict//
        end
        ' catalog_get->catalog_get: get the //aggregate_list//
    else else
        loop #FFF8F8 for location in //filelist//
            catalog_get->catalog_db: add TAPE Location to catalog
            catalog_get->catalog_get: add //aggregation//: //location// to //retrieval_dict//
        end
    end
end

catalog_get -> wex : key=""nlds-api.catalog-get.reroute""

activate wex
wex -> qw : key=""nlds-api.catalog-get.reroute""
deactivate wex
activate qw
qw -> work : key=""nlds-api.catalog-get.reroute""
deactivate qw
activate work
work -> qag : key=""nlds-api.archive-get.start""
deactivate work
activate qag
qag -> archive_gets : key=""nlds-api.archive-get.start""
deactivate qag

activate archive_gets
alt #LightPink //filelist// needs to be prepared
    loop #MistyRose Pre-get verification - for file in //filelist//
        archive_gets->archive_gets: Verify filelist contents
        archive_gets->tape: Ping tape server and check base_dir
        archive_gets->obj: Verify object integrity
        archive_gets->archive_gets: Add to //preparelist//, add to //original_filelist_map//
    end
    archive_gets->tape: Prepare //preparelist//
    archive_gets->archive_gets: Mark as prepared
else //filelist// has been prepared
    archive_gets->tape: Get prepare status
    alt #MistyRose Prepare has finished
        archive_gets->archive_gets: Continue to get
    else Prepare still in progress
        archive_gets->qag: Requeue filelist
    end
end
loop #LightPink for aggregate in //aggregate_list//
    archive_gets -> tape : get aggregate from tape
    tape -> archive_gets
<<<<<<< HEAD
    alt #MistyRose tape retrieval succeeded
        loop #FFF4F4 for file in aggregate
            archive_gets->obj : extract file from aggregate
=======
    alt #MistyRose Tape retrieval succeeded
        loop #FFF8F8 for file in aggregate
            archive_gets->obj : Extract file from aggregate
>>>>>>> f84a6c53
            obj->archive_gets
            alt #FFFDFD Extract succeeded
                archive_gets->archive_gets : Add file record to //transferred_list//
            else
                archive_gets->archive_gets : Add file record to //failed_list//
            end
        end
    else else
        archive_gets->archive_gets : Add aggregate to //failed_list//
    end
end

archive_gets -> wex : key=""nlds-api.archive-get.failed""

activate wex
wex -> qw : key=""nlds-api.archive-get.failed""
deactivate wex

activate qw
qw -> work : key=""nlds-api.archive-get.failed""
deactivate qw
activate work

catalog_get -> wex : key=""nlds-api.catalog-get.failed""
activate wex
wex -> qw : key=""nlds-api.catalog-get.failed""
deactivate wex
activate qw
qw -> work : key=""nlds-api.catalog-get.failed""
deactivate qw

deactivate work

archive_gets -> wex : key=""nlds-api.archive-get.complete""
deactivate archive_gets

activate wex
wex -> qw : key=""nlds-api.archive-get.complete""
deactivate wex
activate qw
qw -> work : key=""nlds-api.archive-get.complete""
deactivate qw
activate work
catalog_get -> wex : key=""nlds-api.catalog-get.complete""

deactivate catalog_get

activate wex
wex -> qw : key=""nlds-api.catalog-get.complete""
deactivate wex

activate qw
qw -> work : key=""nlds-api.catalog-get.complete""
deactivate qw

work -> wex : key=""nlds-api.transfer-get.start""
deactivate work

activate wex
wex -> qt : key=""nlds-api.transfer-get.start""
deactivate wex

activate qt
qt -> transfer_get : key=""nlds-api.transfer-get.start""
deactivate qt
activate transfer_get

loop #Gold for file in //transferred_list//
    transfer_get -> obj : copy file to target
    obj -> transfer_get : 
    transfer_get->transfer_get : add file record to //completed_list//
end
transfer_get -> wex : key=""nlds-api.transfer-get.complete""
activate wex
wex -> qw : key=""nlds-api.transfer-get.complete""
deactivate wex
activate qw
qw -> work : key=""nlds-api.transfer-get.complete""
deactivate qw

loop #Gold for file, aggregation in //failed_list//
    transfer_get->transfer_get : add file record(s) to //failed_list//
end

transfer_get -> wex : key=""nlds-api.transfer-get.failed""
deactivate transfer_get

activate wex
wex -> qw : key=""nlds-api.transfer-get.failed""
deactivate wex
activate qw
qw -> work : key=""nlds-api.transfer-get.failed""
deactivate qw

@enduml<|MERGE_RESOLUTION|>--- conflicted
+++ resolved
@@ -150,15 +150,9 @@
 loop #LightPink for aggregate in //aggregate_list//
     archive_gets -> tape : get aggregate from tape
     tape -> archive_gets
-<<<<<<< HEAD
-    alt #MistyRose tape retrieval succeeded
-        loop #FFF4F4 for file in aggregate
-            archive_gets->obj : extract file from aggregate
-=======
     alt #MistyRose Tape retrieval succeeded
         loop #FFF8F8 for file in aggregate
             archive_gets->obj : Extract file from aggregate
->>>>>>> f84a6c53
             obj->archive_gets
             alt #FFFDFD Extract succeeded
                 archive_gets->archive_gets : Add file record to //transferred_list//
