--- conflicted
+++ resolved
@@ -1737,8 +1737,6 @@
                 )
             return
         
-<<<<<<< HEAD
-=======
         # Only print the message contents when we're not statting, the message 
         # can get very long.
         if not api_method == self.RK_STAT:
@@ -1750,7 +1748,6 @@
                  f"{self.DEFAULT_REROUTING_INFO} ", self.RK_LOG_DEBUG)
         body = self.append_route_info(body)
 
->>>>>>> f84a6c53
         # check whether this is a GET or a PUT
         if (api_method == self.RK_GETLIST) or (api_method == self.RK_GET):
             # split the routing key
@@ -1765,19 +1762,11 @@
                 self._catalog_get(body, rk_parts[0])
             elif (rk_parts[1] == self.RK_CATALOG_ARCHIVE_DEL):
                 # If part of a GET transaction but received via the del topic 
-<<<<<<< HEAD
-                # then delete the new object storage locations added to the 
-                # catalog.
-                self._catalog_location_del(
-                    body, rk_parts[0], location_type=Storage.OBJECT_STORAGE
-                )
-=======
                 # then delete the previously added object storage Locations
                 self.log(f"Deleting objectstore Locations as part of a failed "
                          f"archive-get workflow", self.RK_LOG_INFO)
                 self._catalog_location_del(body, rk_parts[0], 
                                            location_type=Storage.OBJECT_STORAGE)
->>>>>>> f84a6c53
 
         elif (api_method == self.RK_PUTLIST) or (api_method == self.RK_PUT):           
             # split the routing key
@@ -1814,7 +1803,6 @@
                 # NOTE: retries and failures for this method are handled by TLR
                 self._catalog_archive_update(body, rk_parts[0])
             elif (rk_parts[1] == self.RK_CATALOG_ARCHIVE_DEL):
-<<<<<<< HEAD
                 self._catalog_location_del(
                     body, rk_parts[0], location_type=Storage.TAPE
                 )
@@ -1828,9 +1816,6 @@
                 self.log("Routing key inappropriate length, exiting callback.",
                         self.RK_LOG_ERROR)
             self._catalog_del(body, rk_parts[0])
-=======
-                self._catalog_archive_update(body, rk_parts[0], rollback_fl=True)
->>>>>>> f84a6c53
 
         elif (api_method == self.RK_LIST):
             # don't need to split any routing key for an RPC method
