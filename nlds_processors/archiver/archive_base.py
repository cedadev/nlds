# encoding: utf-8
"""
NOTE: This module is imported into a revision, and so should be very defensive 
with how it imports external modules (like xrootd). 
"""
__author__ = 'Jack Leland and Neil Massey'
__date__ = '30 Nov 2021'
__copyright__ = 'Copyright 2021 United Kingdom Research and Innovation'
__license__ = 'BSD - see LICENSE file in top-level package directory'
__contact__ = 'neil.massey@stfc.ac.uk'

from abc import ABC, abstractmethod
import json
<<<<<<< HEAD
from typing import Tuple, List, Dict
from zlib import adler32

from pyxrootd import client
=======
from typing import Tuple, List, Dict, TypeVar
from zlib import adler32

try:
    from pyxrootd.client import File
except ModuleNotFoundError:
    File = TypeVar('File')
>>>>>>> e4c8df20

from nlds_processors.transferers.base_transfer import (BaseTransferConsumer, 
                                                       TransferError)
from nlds.rabbit.publisher import RabbitMQPublisher as RMQP
from nlds.details import PathDetails


class ArchiveError(Exception):
    pass


class AdlerisingXRDFile():
    """Wrapper class around the XRootD.File object to make it act more like a 
    regular python file object. This means it can interface with packages made 
    for python, e.g. tarfile, BytesIO, minio. This also auto-calculates the 
    adler32 checksum for all written/read bytes from the file, making 
    implentation of checksums within the catalog feasible. 
    """

<<<<<<< HEAD
    def __init__(self, f: client.File, offset=0, length=0, checksum=1):
=======
    def __init__(self, f: File, offset=0, length=0, checksum=1):
>>>>>>> e4c8df20
        self.f = f
        self.offset = offset
        self.length = length
        self.pointer = 0
        self.checksum = checksum

    def read(self, size):
        """Read some number of bytes (size) from the file, offset by the current 
        pointer position. Note this is wrapped by the adler checksumming but if 
        used within a tarfile read this will not be done purely sequentially so 
        will be essentially meaningless."""
        status, result = self.f.read(offset=self.pointer, size=size)
        if status.status != 0:
            raise IOError(f"Unable to read from file f ({self.f})")
        self.checksum = adler32(result, self.checksum)
        self.pointer += size
        return result
    
    def write(self, b):
        # Update the checksum before we actually do the writing
        self.checksum = adler32(b, self.checksum)
        to_write = len(b)
        self.f.write(b, offset=self.pointer, size=to_write)
        return to_write
    
    def seek(self, whence: int) -> None:
        self.pointer = whence
    
    def tell(self) -> int:
        return self.pointer


class BaseArchiveConsumer(BaseTransferConsumer, ABC):
    DEFAULT_QUEUE_NAME = "archive_q"
    DEFAULT_ROUTING_KEY = (f"{RMQP.RK_ROOT}.{RMQP.RK_ARCHIVE}.{RMQP.RK_WILD}")
    DEFAULT_REROUTING_INFO = f"->{DEFAULT_QUEUE_NAME.upper()}"

    _TAPE_POOL = 'tape_pool'
    _TAPE_URL = 'tape_url'
    _CHUNK_SIZE = 'chunk_size'
    _QUERY_CHECKSUM = 'query_checksum_fl'
    _MAX_RETRIES = 'max_retries'
    _PRINT_TRACEBACKS = 'print_tracebacks_fl'
    ARCHIVE_CONSUMER_CONFIG = {
        _TAPE_POOL: None,
        _TAPE_URL: None,
        _CHUNK_SIZE: 5 * (1024**2), # Default to 5 MiB
        _QUERY_CHECKSUM: True,
        _PRINT_TRACEBACKS: False,
        _MAX_RETRIES: 5,
        RMQP.RETRY_DELAYS: RMQP.DEFAULT_RETRY_DELAYS,
    }
    DEFAULT_CONSUMER_CONFIG = (BaseTransferConsumer.DEFAULT_CONSUMER_CONFIG 
                               | ARCHIVE_CONSUMER_CONFIG)

    def __init__(self, queue=DEFAULT_QUEUE_NAME):
        super().__init__(queue=queue)

        self.tape_pool = self.load_config_value(self._TAPE_POOL)
        self.tape_url = self.load_config_value(self._TAPE_URL)
        self.chunk_size = self.load_config_value(self._CHUNK_SIZE)
        self.query_checksum_fl = self.load_config_value(self._QUERY_CHECKSUM)
        
        # Verify the tape_url is valid, if it exists
        if self.tape_url is not None:
            self.split_tape_url(self.tape_url)

        self.reset()


    def callback(self, ch, method, properties, body, connection):
        """Callback for the base archiver consumer. Takes the message in body 
        runs some standard objectstore verification, taken from the 
        BaseTransferConsumer, as well as some more tape specific config 
        scraping, then runs the appropriate  transfer function. 
        """
        self.reset()
        
        # Convert body from bytes to string for ease of manipulation and then to 
        # a dict 
        body = body.decode("utf-8")
        body_dict = json.loads(body)
        
        
        # This checks if the message was for a system status check
        try:
            api_method = body_dict[self.MSG_DETAILS][self.MSG_API_ACTION]
        except KeyError:
            self.log(f"Message did not contain api_method", self.RK_LOG_INFO)
            api_method = None
        
        
        # If received system test message, reply to it (this is for system status check)
        if api_method == "system_stat":
            if properties.correlation_id is not None and properties.correlation_id != self.channel.consumer_tags[0]:
                return False
            if (body_dict["details"]["ignore_message"]) == True:
                return
            else:
                self.publish_message(
                    properties.reply_to,
                    msg_dict=body_dict,
                    exchange={'name': ''},
                    correlation_id=properties.correlation_id
                )
            return
        

        self.log(f"Received {json.dumps(body_dict, indent=4)} from "
                 f"{self.queues[0].name} ({method.routing_key})", 
                 self.RK_LOG_DEBUG)

        # Verify routing key is appropriate
        try:
            rk_parts = self.split_routing_key(method.routing_key)
        except ValueError as e:
            self.log(
                "Routing key inappropriate length, exiting callback.", 
                self.RK_LOG_ERROR
            )
            return

        ### 
        # Verify and load message contents 

        try: 
            transaction_id = body_dict[self.MSG_DETAILS][self.MSG_TRANSACT_ID]
        except KeyError:
            self.log(
                "Transaction id unobtainable, exiting callback.", 
                self.RK_LOG_ERROR
            )
            return

        filelist = self.parse_filelist(body_dict)

        # Set uid and gid from message contents if configured to check 
        # permissions
        if self.check_permissions_fl:
            self.log("Check permissions flag is set, setting uid and gids now.")
            self.set_ids(body_dict)

        try:
            access_key, secret_key, tenancy = self.get_objectstore_config(
                body_dict)
        except TransferError: 
            self.log("Objectstore config unobtainable, exiting callback.", 
                     self.RK_LOG_ERROR)
            return

        try:
            tape_url = self.get_tape_config(body_dict)
        except ArchiveError as e:
            self.log("Tape config unobtainable or invalid, exiting callback.", 
                     self.RK_LOG_ERROR)
            self.log(str(e), self.RK_LOG_DEBUG)
            return

        self.log(f"Starting tape transfer between {tape_url} and object store "
                 f"{tenancy}", self.RK_LOG_INFO)

        # Append route info to message to track the route of the message
        body_dict = self.append_route_info(body_dict)

        self.transfer(transaction_id, tenancy, access_key, secret_key, tape_url, 
                      filelist, rk_parts[0], body_dict)


    def get_tape_config(self, body_dict) -> Tuple:
        """Convenience function to extract tape relevant config from the message
        details section. Currently this is just the tape 
        """
        tape_url = None
        if (self.MSG_TAPE_URL in body_dict[self.MSG_DETAILS] 
                and body_dict[self.MSG_DETAILS][self.MSG_TAPE_URL] is not None):
            tape_url = body_dict[self.MSG_DETAILS][self.MSG_TAPE_URL]
        else:
            tape_url = self.tape_url

        # Check to see whether tape_url has been specified in either the message 
        # or the server_config - exit if not. 
        if tape_url is None:
            self.log(
                "No tenancy specified at server- or request-level, exiting "
                "callback.", 
                self.RK_LOG_ERROR
            )
            raise ArchiveError() 
        
        # Verify the tape_url is valid 
        # NOTE: Might not be necessary as it's checked at startup if using 
        # default or checked at the point of use if used later..
        self.split_tape_url(tape_url)
        
        return tape_url
    

    @staticmethod
    def split_tape_url(tape_url: str) -> Tuple[str]:
        # Verify tape url is valid
        tape_url_parts = tape_url.split("//")
        if not (len(tape_url_parts) == 3 and tape_url_parts[0] == "root:"):
            raise ArchiveError("Tape URL given was invalid. Must be of the "
                               "form: root://{server}//{archive/path}, was "
                               f"given as {tape_url}.")
        _, server, base_dir = tape_url_parts
        # prepend a slash onto the base_dir so it can directly be used to make 
        # directories with the pyxrootd client
        return server, f"/{base_dir}"
    

    @abstractmethod
    def transfer(self, transaction_id: str, tenancy: str, access_key: str, 
                 secret_key: str, tape_url: str, filelist: List[PathDetails], 
                 rk_origin: str, body_dict: Dict[str, str]):
        raise NotImplementedError()<|MERGE_RESOLUTION|>--- conflicted
+++ resolved
@@ -11,12 +11,6 @@
 
 from abc import ABC, abstractmethod
 import json
-<<<<<<< HEAD
-from typing import Tuple, List, Dict
-from zlib import adler32
-
-from pyxrootd import client
-=======
 from typing import Tuple, List, Dict, TypeVar
 from zlib import adler32
 
@@ -24,7 +18,6 @@
     from pyxrootd.client import File
 except ModuleNotFoundError:
     File = TypeVar('File')
->>>>>>> e4c8df20
 
 from nlds_processors.transferers.base_transfer import (BaseTransferConsumer, 
                                                        TransferError)
@@ -44,11 +37,7 @@
     implentation of checksums within the catalog feasible. 
     """
 
-<<<<<<< HEAD
-    def __init__(self, f: client.File, offset=0, length=0, checksum=1):
-=======
     def __init__(self, f: File, offset=0, length=0, checksum=1):
->>>>>>> e4c8df20
         self.f = f
         self.offset = offset
         self.length = length
