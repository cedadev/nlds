--- conflicted
+++ resolved
@@ -83,27 +83,8 @@
             )
             raise TransferError(message=reason)
 
-<<<<<<< HEAD
         try:
             if bucket_name and not self.client.bucket_exists(bucket_name):
-=======
-        # try to get the bucket - may throw exception if user does not have access 
-        # permissions
-        try:
-            bucket_exists = self.client.bucket_exists(bucket_name)
-        except (S3Error, HTTPError) as e:
-            reason = (
-                f"Could not verify that bucket {bucket_name} exists during get "
-                f"transfer. Original exception: {e}"
-            )
-            self.log(
-                f"{reason}. Adding {path_details.object_name} to failed list. ",
-                RK.LOG_ERROR,
-            )
-            raise TransferError(message=reason)
-        else:
-            if bucket_name and not bucket_exists:
->>>>>>> 430b0535
                 # If bucket doesn't exist then pass for failure
                 reason = f"Bucket {bucket_name} does not exist"
                 self.log(
@@ -111,11 +92,8 @@
                     RK.LOG_ERROR,
                 )
                 raise TransferError(message=reason)
-<<<<<<< HEAD
         except (HTTPError, MaxRetryError) as e:
             raise TransferError(message=str(e))
-=======
->>>>>>> 430b0535
 
         return bucket_name, object_name
 
