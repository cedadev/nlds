--- conflicted
+++ resolved
@@ -122,9 +122,6 @@
             # user filter
             if not groupall and user != "**all**":
                 trec = trec.filter(TransactionRecord.user == user)
-<<<<<<< HEAD
-            trecs = trec.all()
-=======
             # Order up or down
             if descending:
                 trec = trec.order_by(TransactionRecord.creation_time.desc())
@@ -135,7 +132,6 @@
                 trecs = trec.limit(limit).all()
             else:
                 trecs = trec.all()
->>>>>>> ee5e51db
 
             if len(trecs) == 0:
                 raise KeyError
