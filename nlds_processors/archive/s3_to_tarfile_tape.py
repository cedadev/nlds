"""
s3_to_tarfile_tape.py
"""

__author__ = "Neil Massey"
__date__ = "18 Sep 2024"
__copyright__ = "Copyright 2024 United Kingdom Research and Innovation"
__license__ = "BSD - see LICENSE file in top-level package directory"
__contact__ = "neil.massey@stfc.ac.uk"

from typing import Tuple, List
import os
import json

from XRootD import client as XRDClient
from XRootD.client.flags import (
    StatInfoFlags,
    MkDirFlags,
    OpenFlags,
    QueryCode,
    PrepareFlags,
)

from nlds.details import PathDetails
from nlds_processors.archive.s3_to_tarfile_stream import (
    S3ToTarfileStream,
    S3StreamError,
)
from nlds_processors.archive.adler32file import Adler32XRDFile
import nlds.rabbit.routing_keys as RK


class S3ToTarfileTape(S3ToTarfileStream):
    """Class to stream files from / to an S3 resource (AWS, minio, DataCore Swarm etc.)
    to a tarfile that resides on tape.

    The streams are defined in these directions:
    PUT : S3 -> Tarfile
    GET : Tarfile -> S3"""

    # constants for environment variables
    XRD_SECRET_PROTOCOL = "XrdSecPROTOCOL"
    XRD_SECRET_KEYTAB = "XrdSecSSSKT"

    def __init__(
        self,
        s3_tenancy: str,
        s3_access_key: str,
        s3_secret_key: str,
        tape_url: str,
        secure_fl: bool,
        logger,
    ) -> None:
        # Initialise the S3 client first
        super().__init__(
            s3_tenancy=s3_tenancy,
            s3_access_key=s3_access_key,
            s3_secret_key=s3_secret_key,
            require_secure_fl=secure_fl,
            logger=logger,
        )
        # get the location of the tape server and the base directory from the tape_url
        self.tape_server_url, self.tape_base_dir = self._split_tape_url(tape_url)
        self.log(
            f"Tape url:{tape_url} split into tape server:{self.tape_server_url} "
            f"and tape base directory:{self.tape_base_dir}.",
            RK.LOG_INFO,
        )

        # check that the environment variables are set:
        # XrdSecPROTOCOL & XrdSecSSSKT are needed for the XrootD authentication
        if S3ToTarfileTape.XRD_SECRET_KEYTAB not in os.environ:
            raise S3StreamError(
                f"{S3ToTarfileTape.XRD_SECRET_KEYTAB} environment variable not set."
            )

        if S3ToTarfileTape.XRD_SECRET_PROTOCOL not in os.environ:
            raise S3StreamError(
                f"{S3ToTarfileTape.XRD_SECRET_PROTOCOL} environment variable not set."
            )

        # create the connection to the tape server
        self.tape_client = XRDClient.FileSystem(f"root://{self.tape_server_url}")
        self._verify_tape_server()
        self.log(f"Connected to tape server: {self.tape_server_url}", RK.LOG_INFO)

    def put(
        self, holding_prefix: str, filelist: List[PathDetails], chunk_size: int
    ) -> tuple[List[PathDetails], List[PathDetails], str, int]:
        """
        Put the filelist to the tape server using the already created S3 client and
         tape client.
        The holding_prefix is calculated from the message body in the archive_put or
        archive_get worker process.
        """
        if self.filelist != []:
            raise S3StreamError("self.filelist is not empty")
        self.filelist = filelist
        self.holding_prefix = holding_prefix

        # self._generate_filelist_hash and self._check_files_exist use the member
        # variables already set and the function definitions are in the parent class
        self.filelist_hash = self._generate_filelist_hash()
        completelist, failedlist = self._check_files_exist()
        if len(failedlist) > 0:
            return [], failedlist, "", 0

        # Make or find holding folder on the tape server
        status, _ = self.tape_client.mkdir(self.holding_tapepath, MkDirFlags.MAKEPATH)
        if status.status != 0:
            # If holding directory (same as bucket) couldn't be created then fail
            raise S3StreamError(
                f"Couldn't create or find holding directory ({self.holding_tapepath})."
            )

        try:
            with XRDClient.File() as XRD_file:
                # Open the file as NEW, to avoid having to prepare it
                flags = OpenFlags.NEW | OpenFlags.MAKEPATH
                status, _ = XRD_file.open(self.tarfile_absolute_tapepath, flags)
                if status.status != 0:
                    raise S3StreamError(
                        f"Failed to open file {self.tarfile_absolute_tapepath} for "
                        "writing."
                    )
                file_object = Adler32XRDFile(XRD_file, debug_fl=False)
                completelist, failedlist, checksum = self._stream_to_fileobject(
                    file_object, filelist, chunk_size
                )
        except S3StreamError as e:
            msg = (
                f"Exception occurred during write of tarfile "
                f"{self.tarfile_absolute_tapepath}.  This file will now be deleted "
                f"from the tape system disk cache. Original exception: {e}"
            )
            self.log(msg, RK.LOG_ERROR)
            try:
                self._remove_tarfile_from_tape()
            except S3StreamError as e:
                msg += f" {e.message}"
            raise S3StreamError(msg)
        # now verify the checksum
        try:
            self._validate_tarfile_checksum(checksum)
        except S3StreamError as e:
            msg = (
                f"Exception occurred during validation of tarfile "
                f"{self.tarfile_tapepath}.  Original exception: {e}"
            )
            self.log(msg, RK.LOG_ERROR)
            try:
                self._remove_tarfile_from_tape()
            except S3StreamError as e:
                msg += f" {e.message}"
            raise S3StreamError(msg)
        # add the location to the completelist
        for f in completelist:
            f.set_tape(
                server=self.tape_server_url,
                tapepath=self.holding_tapepath,
                tarfile=f"{self.filelist_hash}.tar",
            )
        return completelist, failedlist, self.tarfile_tapepath, checksum

    def get(
        self,
        holding_prefix: str,
        tarfile: str,
        filelist: List[PathDetails],
        chunk_size: int,
    ) -> tuple[List[PathDetails], List[PathDetails]]:
        """Stream from a tarfile on tape to Object Store"""
        if self.filelist != []:
<<<<<<< HEAD
            raise ValueError(f"self.filelist is not Empty: {self.filelist[0]}")

=======
            raise S3StreamError(f"self.filelist is not Empty: {self.filelist[0]}")
        
>>>>>>> ee5e51db
        self.filelist = filelist
        self.holding_prefix = holding_prefix
        try:
            # open the tar file to read from
            with XRDClient.File() as file:
                # open on the XRD system
                status, _ = file.open(tarfile, OpenFlags.READ)
                if not status.ok:
                    raise S3StreamError(
                        f"Could not open tarfile on XRootD: {tarfile}. "
                        f"Reason: {status}"
                    )
                file_object = Adler32XRDFile(file, debug_fl=True)
                completelist, failedlist = self._stream_to_s3object(
                    file_object, self.filelist, chunk_size
                )
        except FileNotFoundError:
            msg = f"Couldn't open tarfile ({tarfile})."
            self.log(msg, RK.LOG_ERROR)
            raise S3StreamError(msg)
        except S3StreamError as e:
            msg = (
                f"Exception occurred during read of tarfile {tarfile}. "
                f"Original Exception: {e}"
            )
            self.log(msg, RK.LOG_ERROR)
            raise S3StreamError(msg)

        return completelist, failedlist

    def __relative_tarfile(tarfile):
        # tarfile has the full name here, including the root://server/ part of it
        # we only need the path on the FileSystem
        return "/" + tarfile.split("//")[2]

    def __relative_tarfile_list(tarfile_list):
        # clean up the tarfilelist by removing the root://server/ part of each file name
        return [S3ToTarfileTape.__relative_tarfile(t) for t in tarfile_list]

    def prepare_required(self, tarfile: str) -> bool:
        """Query the storage system as to whether a file needs to be prepared (staged)."""
        tarfile_path = S3ToTarfileTape.__relative_tarfile(tarfile)
        # XrootD use the .stat method on the FileSystem client
        status, response = self.tape_client.stat(tarfile_path)
        # check status for success
        if not status.ok:
            raise S3StreamError(
                f"Could not query status of tarfile via XrootD {tarfile}. "
                f"Reason: {status.message}"
            )
        # check whether file is OFFLINE in response StatInfoFlags
        prepare = bool(response.flags & StatInfoFlags.OFFLINE)
        return prepare

    def prepare_request(self, tarfilelist: List[str]) -> str:
        """Request the storage system for a file to be prepared (staged)."""
        # tarfilelist is a list of strings, which is fine for XRootD >= 5.6,
        # but for versions < 5.5.5 the list of tar names need to be encoded as bytes,
        # from the utf-8 string, e.g. tar_list = [i.decode("utf_8") for i in tar_list]
        # shouldn't be neccessary for us, though!
        if len(tarfilelist) == 0:
            # trap this as it causes a seg-fault if it is passed to XRD.prepare
            raise S3StreamError("tarfilelist is empty in prepare_request")

        clean_tarlist = S3ToTarfileTape.__relative_tarfile_list(tarfilelist)
        self.log(
            f"Preparing tarfiles {clean_tarlist} for staging to the XrootD cache.",
            RK.LOG_INFO,
        )
        status, response = self.tape_client.prepare(clean_tarlist, PrepareFlags.STAGE)
        if not status.ok:
            raise S3StreamError(
                f"Could not prepare tarfile list: {clean_tarlist}. "
                f"Reason: {status.message}"
            )
        else:
            prepare_id = response.decode()[:-1]
        return prepare_id

    def prepare_complete(self, prepare_id: str, tarfilelist: List[str]) -> bool:
        """Query the storage system whether the prepare (staging) for a file has been
        completed."""
        # requires query_args to be built with new line separator
        clean_tarlist = S3ToTarfileTape.__relative_tarfile_list(tarfilelist)
        query_args = "\n".join([prepare_id, *clean_tarlist])
        self.log(
            f"Querying prepare status of tarfiles {clean_tarlist}.",
            RK.LOG_INFO,
        )
        status, response = self.tape_client.query(QueryCode.PREPARE, query_args)
        if not status.ok:
            raise S3StreamError(
                f"Could not check status of prepare request {prepare_id}. "
                f"Reason: {status.message}"
            )
        # get the response and convert to a dictionary
        jr = json.loads(response.decode())["responses"]
        # loop over all responses, if all 'online' flags are set then the prepare is
        # complete
        prepare_complete = True
        for r in jr:
            prepare_complete &= r["online"]
        return prepare_complete

    def evict(self, tarfilelist: List[str]):
        """Evict any files from the XrootD cache to ensure that it doesn't fill up."""
        if len(tarfilelist) == 0:
            # trap this as it causes a seg-fault if it is passed to XRD.prepare
            raise S3StreamError("tarfilelist is empty in evict")

        # First check whether the tarfiles have already been requested by another
        # prepare
        clean_tarlist = S3ToTarfileTape.__relative_tarfile_list(tarfilelist)
        self.log(
            f"Querying whether tarfiles {clean_tarlist} can be evicted from the "
            "XrootD cache.",
            RK.LOG_INFO,
        )
        # prepare id of * returns prepare status of all files in clean_tarlist
        query_args = "\n".join(["*", *clean_tarlist])
        status, response = self.tape_client.query(QueryCode.PREPARE, query_args)
        if not status.ok:
            raise S3StreamError(
                f"Could not check status of prepare request. Reason: {status.message}"
            )
        # get the response and convert to a dictionary
        jr = json.loads(response.decode())
        if len(jr) > 0:
            # build the eviction list
            evict_list = [
                response["path"]
                for response in jr["responses"]
                if not response["requested"]
            ]
            # now do the actual eviction
            status, _ = self.tape_client.prepare(evict_list, PrepareFlags.EVICT)
            if status.status != 0:
                raise S3StreamError(
                    f"Could not evict tar files {tarfilelist} from tape cache."
                )

    """Note that there are a number of different methods below to get the tapepaths"""

    @property
    def holding_tapepath(self):
        """Get the holding tapepath (i.e. the enclosing directory), to be used with
        XRDClient functions on that directory."""
        if not self.tape_base_dir:
            raise S3StreamError("self.tape_base_dir is None")
        if not self.holding_prefix:
            raise S3StreamError("self.holding_prefix is None")
        return f"{self.tape_base_dir}/{self.holding_prefix}"

    @property
    def tarfile_tapepath(self):
        """Get the tapepath of the tar file, to be used with the XRDClient functions."""
        if not self.tape_base_dir:
            raise S3StreamError("self.tape_base_dir is None")
        if not self.holding_prefix:
            raise S3StreamError("self.holding_prefix is None")
        if not self.filelist_hash:
            raise S3StreamError("self.filelist_hash is None")
        return f"{self.tape_base_dir}/{self.holding_prefix}/{self.filelist_hash}.tar"

    @property
    def tarfile_absolute_tapepath(self):
        """Get the absolute tapepath of the tar file, to be used with the XRDClient.
        File functions / constructor, i.e. for the object that is to be streamed to."""
        if not self.tape_base_dir:
            raise S3StreamError("self.tape_base_dir is None")
        if not self.holding_prefix:
            raise S3StreamError("self.holding_prefix is None")
        if not self.filelist_hash:
            raise S3StreamError("self.filelist_hash is None")
        if not self.tape_server_url:
            raise S3StreamError("self.tape_server_url is None")
        return (
            f"root://{self.tape_server_url}/{self.tape_base_dir}/"
            f"{self.holding_prefix}/{self.filelist_hash}.tar"
        )

    @staticmethod
    def _split_tape_url(tape_url: str) -> Tuple[str]:
        """Split the tape URL into the server and base directory"""
        # Verify tape url is valid
        tape_url_parts = tape_url.split("//")
        if not (len(tape_url_parts) == 3 and tape_url_parts[0] == "root:"):
            raise S3StreamError(
                "Tape URL given was invalid. Must be of the "
                "form: root://{server}//{archive/path}, was "
                f"given as {tape_url}."
            )
        _, server, base_dir = tape_url_parts
        # prepend a slash onto the base_dir so it can directly be used to make
        # directories with the pyxrootd client

        return server, f"/{base_dir}"

    def _verify_tape_server(self):
        """Make several simple checks with xrootd to ensure the tape server and
        tape base path, derived form a given tape url, are valid and the xrootd
        endpoint they describe is accessible on the current system.
        """
        # Attempt to ping the tape server to check connection is workable.
        status, _ = self.tape_client.ping()
        if status.status != 0:
            msg = (
                f"Failed status message: {status.message}. "
                f"Could not ping cta server at {self.tape_server_url}."
            )
            raise S3StreamError(msg)

        # Stat the base directory and check it's a directory.
        status, resp = self.tape_client.stat(self.tape_base_dir)
        if status.status != 0:
            msg = (
                f"Failed status message: {status.message}. "
                f"Base dir {self.tape_base_dir} could not be statted"
            )
            raise S3StreamError(msg)
        # Check whether the flag indicates it's a directory
        elif not bool(resp.flags & StatInfoFlags.IS_DIR):
            msg = (
                f"Failed status message: {status.message}. "
                f"Full status object: {status}. "
                f"Stat result for base dir {self.tape_base_dir} "
                f"indicates it is not a directory."
            )
            raise S3StreamError(msg)

    def _remove_tarfile_from_tape(self):
        """Part of the error handling process, if any error occurs during write
        we'll have to be very defensive and start the whole process again. If
        doing so we'll need to remove the tarfile from the disk cache on the tape
        system before it gets written to tape, hence this function.
        """

        status, _ = self.tape_client.rm(self.tarfile_tapepath)
        if status.status != 0:
            reason = "Could not delete file from disk-cache"
            self.log(
                f"{reason}, will need to be marked as deleted for future tape "
                "repacking",
                RK.LOG_ERROR,
            )
            raise S3StreamError(reason)
        else:
            self.log(
                "Deleted errored file from disk-cache to prevent tape write.",
                RK.LOG_INFO,
            )

    def _validate_tarfile_checksum(self, tarfile_checksum: str):
        """Validate the checksum of the tarfile by querying what the tape server
        calculated"""
        # Need to specify the type of checksum
        status, result = self.tape_client.query(
            QueryCode.CHECKSUM,
            f"{self.tarfile_tapepath}?cks.type=adler32",
        )
        if status.status != 0:
            self.log(
                f"Could not query xrootd's checksum for tar file "
                f"{self.tarfile_tapepath}.",
                RK.LOG_WARNING,
            )
        else:
            try:
                method, value = result.decode().split()
                if method != "adler32":
                    raise S3StreamError("method is not adler32")
                # Convert checksum from hex to int for comparison
                checksum = int(value[:8], 16)
                if checksum != tarfile_checksum:
                    # If it fails at this point then attempt to delete.  It will be
                    # scheduled to happend again, so long as the files are added to
                    # failed_list
                    reason = (
                        f"XRootD checksum {checksum} differs from that calculated "
                        f"during streaming upload {tarfile_checksum}."
                    )
                    self.log(reason, RK.LOG_ERROR)
                    raise S3StreamError(
                        f"Failure occurred during tape-write " f"({reason})."
                    )
            except S3StreamError as e:
                self.log(
                    f"Exception {e} when attempting to parse tarfile checksum from "
                    f"xrootd",
                    RK.LOG_ERROR,
                )
                raise e<|MERGE_RESOLUTION|>--- conflicted
+++ resolved
@@ -171,13 +171,8 @@
     ) -> tuple[List[PathDetails], List[PathDetails]]:
         """Stream from a tarfile on tape to Object Store"""
         if self.filelist != []:
-<<<<<<< HEAD
-            raise ValueError(f"self.filelist is not Empty: {self.filelist[0]}")
-
-=======
             raise S3StreamError(f"self.filelist is not Empty: {self.filelist[0]}")
         
->>>>>>> ee5e51db
         self.filelist = filelist
         self.holding_prefix = holding_prefix
         try:
